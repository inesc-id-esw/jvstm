--- conflicted
+++ resolved
@@ -29,13 +29,12 @@
  * because, it assumes that no other transactions are running, but doesn't check it.  Thus,
  * concurrent transactions can run, but *WILL BREAK* the system.  UnsafeSingleThreadedTransactions
  * are useful for setup scenarios, where an application is single-threadedly initialized before
-<<<<<<< HEAD
  * being concurrently available.  There are potential problems in using this transaction type, thus
  * its use is extremely discouraged, except in well controlled cases. Use at your own risk. */
 public class UnsafeSingleThreadedTransaction extends Transaction {
-
+    
     private ActiveTransactionsRecord activeTxRecord;
-
+    
     public UnsafeSingleThreadedTransaction(ActiveTransactionsRecord activeRecord) {
         super(activeRecord.transactionNumber);
 	this.activeTxRecord = activeRecord;
@@ -102,20 +101,5 @@
         newRecord.incrementRunning();
         this.activeTxRecord.decrementRunning();
         this.activeTxRecord = newRecord;
-=======
- * being concurrently available. */
-public class UnsafeSingleThreadedTransaction extends InevitableTransaction {
-
-    public UnsafeSingleThreadedTransaction(ActiveTransactionsRecord activeRecord) {
-        super(activeRecord);
-    }
-
-    public <T> void setBoxValue(VBox<T> vbox, T value) {
-        if ((vbox.body != null) && (vbox.body.version == number)) {
-            vbox.body.value = value;
-        } else {
-            vbox.body = VBox.makeNewBody(value, number, null); // we immediatly clean old unused values
-        }
->>>>>>> 35e1244a
     }
 }