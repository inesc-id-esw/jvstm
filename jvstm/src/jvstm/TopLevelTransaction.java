/*
 * JVSTM: a Java library for Software Transactional Memory
 * Copyright (C) 2005 INESC-ID Software Engineering Group
 * http://www.esw.inesc-id.pt
 *
 * This library is free software; you can redistribute it and/or
 * modify it under the terms of the GNU Lesser General Public
 * License as published by the Free Software Foundation; either
 * version 2.1 of the License, or (at your option) any later version.
 *
 * This library is distributed in the hope that it will be useful,
 * but WITHOUT ANY WARRANTY; without even the implied warranty of
 * MERCHANTABILITY or FITNESS FOR A PARTICULAR PURPOSE.  See the GNU
 * Lesser General Public License for more details.
 *
 * You should have received a copy of the GNU Lesser General Public
 * License along with this library; if not, write to the Free Software
 * Foundation, Inc., 51 Franklin St, Fifth Floor, Boston, MA  02110-1301  USA
 *
 * Author's contact:
 * INESC-ID Software Engineering Group
 * Rua Alves Redol 9
 * 1000 - 029 Lisboa
 * Portugal
 */
package jvstm;

import java.util.Map;
import java.util.concurrent.locks.ReentrantLock;

import jvstm.util.Cons;
import java.util.Random;

public class TopLevelTransaction extends ReadWriteTransaction {
<<<<<<< HEAD
=======
    static final ReentrantLock COMMIT_LOCK = new ReentrantLock(true);
    static final CommitException COMMIT_EXCEPTION = new CommitException();
>>>>>>> 39cc6153

    protected ActiveTransactionsRecord activeTxRecord;

    // this record is created when the transaction starts to commit. It marks the transaction's
    // commit order in the active transactions queue
    protected ActiveTransactionsRecord commitTxRecord;

    public TopLevelTransaction(ActiveTransactionsRecord activeRecord) {
        super(activeRecord.transactionNumber);
        this.activeTxRecord = activeRecord;
    }

    @Override
    protected ActiveTransactionsRecord getSameRecordForNewTransaction() {
	this.activeTxRecord.incrementRunning();
	return this.activeTxRecord;
    }

    @Override
    protected void finish() {
        super.finish();
        activeTxRecord.decrementRunning();
    }

    protected boolean isWriteTransaction() {
	return (! boxesWritten.isEmpty()) || (! perTxValues.isEmpty());
    }

    /* Upgrades this transaction's valid read state.  It only makes sense to invoke this method with
     * a newRecord in the committed state.
     */
    protected void upgradeTx(ActiveTransactionsRecord newRecord) {
	newRecord.incrementRunning();
	this.activeTxRecord.decrementRunning();
	this.activeTxRecord = newRecord;
	setNumber(newRecord.transactionNumber);
    }

    protected WriteSet makeWriteSet() {
	return new WriteSet(boxesWritten);
    }
    
    /* validate this transaction and afterwards try to enqueue its commit request with a
     * compare-and-swap. If the CAS doesn't succeed, then it's because other transaction(s) got
     * ahead and entered the commit queue, so we also have to validate against that(those)
     * transaction(s) before re-attempting the CAS.
     *
//      * If validation suceeds the transaction is upgraded to the latest valid read state (which is
//      * the record previous to the commitTxRecord)
     */
    private void validateCommitAndEnqueue(ActiveTransactionsRecord lastValid) {
	lastValid = validate(lastValid);
	WriteSet writeSet = makeWriteSet();
	this.commitTxRecord = new ActiveTransactionsRecord(lastValid.transactionNumber + 1, writeSet);
	while (!lastValid.trySetNext(this.commitTxRecord)) {
	    lastValid = validate(lastValid);
	    this.commitTxRecord = new ActiveTransactionsRecord(lastValid.transactionNumber + 1, writeSet);
	}

	// after validating, upgrade the transaction's valid read state
//   	upgradeTx(lastValid);
    }

    protected void tryCommit() {
<<<<<<< HEAD
	if (isWriteTransaction()) {
	    validate();
	    // for now we don't support PerTxBoxes :-(
	    ensureCommitStatus();
	    upgradeTx(this.commitTxRecord);
	}
    }

    // this may be heavier than simply doing the new validateAndEnqueue when running on a small
    // number of cores.  We might improve by using an adaptive validation that only used the more
    // complex solution whenever relevant. Idea for relevant: compare "the average write-set size
    // multiplied by the distance between activeTx # and last enqueued #" with the read-set size.
    protected void validate() {
	ActiveTransactionsRecord lastSeenCommitted = helpCommitBeforeValidation();
   	if (isSnapshotValidationWorthIt(lastSeenCommitted)) {
	    snapshotValidation(lastSeenCommitted.transactionNumber); // this validates up to the last seen committed at least
	    validateCommitAndEnqueue(lastSeenCommitted);
   	} else {
	    validateCommitAndEnqueue(this.activeTxRecord);
	}
=======
        if (isWriteTransaction()) {
            //Thread currentThread = Thread.currentThread();
            //int origPriority = currentThread.getPriority();
            //currentThread.setPriority(Thread.MAX_PRIORITY);
            COMMIT_LOCK.lock();
            try {
		if (validateCommit()) {
                    Cons<VBoxBody> bodiesCommitted = performValidCommit();
                    // the commit is already done, so create a new ActiveTransactionsRecord
                    ActiveTransactionsRecord newRecord = new ActiveTransactionsRecord(getNumber(), bodiesCommitted);
                    setMostRecentActiveRecord(newRecord);

                    // as this transaction changed number, we must
                    // update the activeRecords accordingly

                    // the correct order is to increment first the
                    // new, and only then decrement the old
                    newRecord.incrementRunning();
                    this.activeTxRecord.decrementRunning();
                    this.activeTxRecord = newRecord;
		} else {
		    throw COMMIT_EXCEPTION;
		}
            } finally {
                COMMIT_LOCK.unlock();
                //currentThread.setPriority(origPriority);
            }
        }
>>>>>>> 39cc6153
    }

    // when the ratio between writes and reads (to validate) is greater than WR_THRESHOLD, then we
    // assume that snapshotValidation is worth executing
    private static float WR_THRESHOLD = 0.5f;
    protected boolean isSnapshotValidationWorthIt(ActiveTransactionsRecord lastRecord) {
	if (this.bodiesRead.isEmpty()) {
	    return false;
	}

 	int numberOfReadsToCheck = this.bodiesRead.size();
 	int numberOfWritesToCheck = 0;
	for (ActiveTransactionsRecord rec = this.activeTxRecord.getNext(); rec != null; rec = rec.getNext()) {
	    numberOfWritesToCheck += rec.getWriteSet().size();
	}
	return ((float)numberOfWritesToCheck)/numberOfReadsToCheck > WR_THRESHOLD;
    }

    protected ActiveTransactionsRecord helpCommitBeforeValidation() {
	ActiveTransactionsRecord lastSeenCommitted = Transaction.mostRecentCommittedRecord;
	ActiveTransactionsRecord recordToCommit = lastSeenCommitted.getNext();
	
        while (recordToCommit != null && helpCommit(recordToCommit, true)) {
	    lastSeenCommitted = recordToCommit;
	    recordToCommit = recordToCommit.getNext();
        }
	return lastSeenCommitted;
    }

    protected void snapshotValidation(int lastSeenCommittedTxNumber) {
	if (lastSeenCommittedTxNumber == getNumber()) {
	    return;
	}
        for (Map.Entry<VBox,VBoxBody> entry : bodiesRead.entrySet()) {
            if (entry.getKey().body != entry.getValue()) {
                throw new CommitException();
            }
        }
    }

    protected void ensureCommitStatus() {
	ActiveTransactionsRecord recordToCommit = Transaction.mostRecentCommittedRecord.getNext();
	
        while ((recordToCommit != null)
	       && (recordToCommit.transactionNumber <= this.commitTxRecord.transactionNumber)) {
	    helpCommit(recordToCommit, true);
	    recordToCommit = recordToCommit.getNext();
        }
    }

    /** Help to commit has much as possible.  If the <code>wait</code> parameter is
     * <code>true</code> this method never returns false.
     *
     * @param recordToCommit the record to help commit
     * @param wait whether to wait until committed, even if no more help can be provided
     *
     * @return <code>true</code> if it committed for sure; <code>false</code> if it could not help
     * any more and, thus, commit status was not ensured.  
     */
    protected boolean helpCommit(ActiveTransactionsRecord recordToCommit, boolean wait) {
	if (!recordToCommit.isCommitted()) {
	    // We must check whether recordToCommit.getWriteSet() could, in the meanwhile, become
	    // null.  This occurs when this recordToCommit was already committed and even cleaned
	    // while this thread was waiting to be scheduled
	    WriteSet writeSet = recordToCommit.getWriteSet();
	    if ((writeSet != null) && writeSet.helpWriteBack(recordToCommit.transactionNumber)) {
		// the thread that commits the last body will handle the rest of the commit
		finishCommit(recordToCommit);
	    } else { // didn't commit the last body and no more help can be provided
		if (!wait) {
		    return false;
		}
		waitUntilCommitted(recordToCommit);
	    }
	}
	return true;
    }

    /* Wait for a record to be in the committed state */
    protected void waitUntilCommitted(ActiveTransactionsRecord recordToCommit) {
	Random r = new Random();
  	int time = 1;
	while (!recordToCommit.isCommitted()) {
  	    time <<= 1;
	    // smf: I think that maybe this wait loop keeps the algorithm from being lock-free,
            // because progress is not guaranteed.  However, this situation will only occur when
            // enough threads are already busy writing-back this record's write-set. We can ensure
            // (really?  check!) that in such situation the code that other threads are running will
            // not fail (unless the whole system breaks, e.g., with an OutOfMemoryException), and
            // thus this loop will end.  Discuss this.
 	    try {
		Thread.sleep(r.nextInt(time));
	    } catch(InterruptedException ie) {
		// ignore
	    }
// 	    Thread.yield();
	}
    }

    protected void finishCommit(ActiveTransactionsRecord recordToCommit) {
	recordToCommit.setCommitted();
	Transaction.setMostRecentCommittedRecord(recordToCommit);
    }
}<|MERGE_RESOLUTION|>--- conflicted
+++ resolved
@@ -32,11 +32,6 @@
 import java.util.Random;
 
 public class TopLevelTransaction extends ReadWriteTransaction {
-<<<<<<< HEAD
-=======
-    static final ReentrantLock COMMIT_LOCK = new ReentrantLock(true);
-    static final CommitException COMMIT_EXCEPTION = new CommitException();
->>>>>>> 39cc6153
 
     protected ActiveTransactionsRecord activeTxRecord;
 
@@ -50,33 +45,40 @@
     }
 
     @Override
-    protected ActiveTransactionsRecord getSameRecordForNewTransaction() {
-	this.activeTxRecord.incrementRunning();
-	return this.activeTxRecord;
+    protected Transaction commitAndBeginTx(boolean readOnly) {
+        context().inCommitAndBegin = true;
+        try {
+            commitTx(true);
+        } finally {
+            context().inCommitAndBegin = false;
+        }
+        // at this point activeTxRecord and commitTxRecord are the same...
+        return Transaction.beginWithActiveRecord(readOnly, this.activeTxRecord);
     }
 
     @Override
     protected void finish() {
         super.finish();
-        activeTxRecord.decrementRunning();
+        if (! context().inCommitAndBegin) {
+            context().oldestRequiredVersion = null;
+        }
     }
 
     protected boolean isWriteTransaction() {
-	return (! boxesWritten.isEmpty()) || (! perTxValues.isEmpty());
+        return (!boxesWrittenInPlace.isEmpty()) || (! boxesWritten.isEmpty()) || (! perTxValues.isEmpty());
     }
 
     /* Upgrades this transaction's valid read state.  It only makes sense to invoke this method with
      * a newRecord in the committed state.
      */
     protected void upgradeTx(ActiveTransactionsRecord newRecord) {
-	newRecord.incrementRunning();
-	this.activeTxRecord.decrementRunning();
-	this.activeTxRecord = newRecord;
-	setNumber(newRecord.transactionNumber);
+        context().oldestRequiredVersion = newRecord;
+        this.activeTxRecord = newRecord;
+        setNumber(newRecord.transactionNumber);
     }
 
     protected WriteSet makeWriteSet() {
-	return new WriteSet(boxesWritten);
+        return new WriteSet(this.boxesWrittenInPlace, this.boxesWritten, this.orec);
     }
     
     /* validate this transaction and afterwards try to enqueue its commit request with a
@@ -88,26 +90,30 @@
 //      * the record previous to the commitTxRecord)
      */
     private void validateCommitAndEnqueue(ActiveTransactionsRecord lastValid) {
-	lastValid = validate(lastValid);
-	WriteSet writeSet = makeWriteSet();
-	this.commitTxRecord = new ActiveTransactionsRecord(lastValid.transactionNumber + 1, writeSet);
-	while (!lastValid.trySetNext(this.commitTxRecord)) {
-	    lastValid = validate(lastValid);
-	    this.commitTxRecord = new ActiveTransactionsRecord(lastValid.transactionNumber + 1, writeSet);
-	}
-
-	// after validating, upgrade the transaction's valid read state
-//   	upgradeTx(lastValid);
+        lastValid = validate(lastValid);
+        WriteSet writeSet = makeWriteSet();
+        this.commitTxRecord = new ActiveTransactionsRecord(lastValid.transactionNumber + 1, writeSet);
+        while (!lastValid.trySetNext(this.commitTxRecord)) {
+            lastValid = validate(lastValid);
+            this.commitTxRecord = new ActiveTransactionsRecord(lastValid.transactionNumber + 1, writeSet);
+        }
+
+        // At this point we no longer need the values we wrote in the VBox's
+        // tempValue slot, so we update the ownership record's version to
+        // allow reuse of the slot.
+        this.orec.version = commitTxRecord.transactionNumber;
+
+        // after validating, upgrade the transaction's valid read state
+//      upgradeTx(lastValid);
     }
 
     protected void tryCommit() {
-<<<<<<< HEAD
-	if (isWriteTransaction()) {
-	    validate();
-	    // for now we don't support PerTxBoxes :-(
-	    ensureCommitStatus();
-	    upgradeTx(this.commitTxRecord);
-	}
+        if (isWriteTransaction()) {
+            validate();
+            // for now we don't support PerTxBoxes :-(
+            ensureCommitStatus();
+            upgradeTx(this.commitTxRecord);
+        }
     }
 
     // this may be heavier than simply doing the new validateAndEnqueue when running on a small
@@ -115,144 +121,106 @@
     // complex solution whenever relevant. Idea for relevant: compare "the average write-set size
     // multiplied by the distance between activeTx # and last enqueued #" with the read-set size.
     protected void validate() {
-	ActiveTransactionsRecord lastSeenCommitted = helpCommitBeforeValidation();
-   	if (isSnapshotValidationWorthIt(lastSeenCommitted)) {
-	    snapshotValidation(lastSeenCommitted.transactionNumber); // this validates up to the last seen committed at least
-	    validateCommitAndEnqueue(lastSeenCommitted);
-   	} else {
-	    validateCommitAndEnqueue(this.activeTxRecord);
-	}
-=======
-        if (isWriteTransaction()) {
-            //Thread currentThread = Thread.currentThread();
-            //int origPriority = currentThread.getPriority();
-            //currentThread.setPriority(Thread.MAX_PRIORITY);
-            COMMIT_LOCK.lock();
-            try {
-		if (validateCommit()) {
-                    Cons<VBoxBody> bodiesCommitted = performValidCommit();
-                    // the commit is already done, so create a new ActiveTransactionsRecord
-                    ActiveTransactionsRecord newRecord = new ActiveTransactionsRecord(getNumber(), bodiesCommitted);
-                    setMostRecentActiveRecord(newRecord);
-
-                    // as this transaction changed number, we must
-                    // update the activeRecords accordingly
-
-                    // the correct order is to increment first the
-                    // new, and only then decrement the old
-                    newRecord.incrementRunning();
-                    this.activeTxRecord.decrementRunning();
-                    this.activeTxRecord = newRecord;
-		} else {
-		    throw COMMIT_EXCEPTION;
-		}
-            } finally {
-                COMMIT_LOCK.unlock();
-                //currentThread.setPriority(origPriority);
-            }
-        }
->>>>>>> 39cc6153
+        ActiveTransactionsRecord lastSeenCommitted = helpCommitAll();
+        // if (isSnapshotValidationWorthIt(lastSeenCommitted)) {
+            snapshotValidation(lastSeenCommitted.transactionNumber); // this validates up to the last seen committed at least
+            validateCommitAndEnqueue(lastSeenCommitted);
+        // } else {
+        //     validateCommitAndEnqueue(this.activeTxRecord);
+        // }
     }
 
     // when the ratio between writes and reads (to validate) is greater than WR_THRESHOLD, then we
     // assume that snapshotValidation is worth executing
     private static float WR_THRESHOLD = 0.5f;
     protected boolean isSnapshotValidationWorthIt(ActiveTransactionsRecord lastRecord) {
-	if (this.bodiesRead.isEmpty()) {
-	    return false;
-	}
-
- 	int numberOfReadsToCheck = this.bodiesRead.size();
- 	int numberOfWritesToCheck = 0;
-	for (ActiveTransactionsRecord rec = this.activeTxRecord.getNext(); rec != null; rec = rec.getNext()) {
-	    numberOfWritesToCheck += rec.getWriteSet().size();
-	}
-	return ((float)numberOfWritesToCheck)/numberOfReadsToCheck > WR_THRESHOLD;
-    }
-
-    protected ActiveTransactionsRecord helpCommitBeforeValidation() {
-	ActiveTransactionsRecord lastSeenCommitted = Transaction.mostRecentCommittedRecord;
-	ActiveTransactionsRecord recordToCommit = lastSeenCommitted.getNext();
-	
-        while (recordToCommit != null && helpCommit(recordToCommit, true)) {
-	    lastSeenCommitted = recordToCommit;
-	    recordToCommit = recordToCommit.getNext();
-        }
-	return lastSeenCommitted;
+        if (this.bodiesRead.isEmpty()) {
+            return false;
+        }
+
+        int numberOfReadsToCheck = this.bodiesRead.first().length - (next + 1);
+        // if there are more arrays the rest are full, for sure
+        for (VBox[] array : bodiesRead.rest()) {
+            numberOfReadsToCheck += array.length;
+        }
+
+        int numberOfWritesToCheck = 0;
+        for (ActiveTransactionsRecord rec = this.activeTxRecord.getNext(); rec != null; rec = rec.getNext()) {
+            numberOfWritesToCheck += rec.getWriteSet().size();
+        }
+        return ((float)numberOfWritesToCheck)/numberOfReadsToCheck > WR_THRESHOLD;
+    }
+
+    protected static ActiveTransactionsRecord helpCommitAll() {
+        ActiveTransactionsRecord lastSeenCommitted = Transaction.mostRecentCommittedRecord;
+        ActiveTransactionsRecord recordToCommit = lastSeenCommitted.getNext();
+        
+        while (recordToCommit != null) {
+            helpCommit(recordToCommit);
+            lastSeenCommitted = recordToCommit;
+            recordToCommit = recordToCommit.getNext();
+        }
+        return lastSeenCommitted;
     }
 
     protected void snapshotValidation(int lastSeenCommittedTxNumber) {
-	if (lastSeenCommittedTxNumber == getNumber()) {
-	    return;
-	}
-        for (Map.Entry<VBox,VBoxBody> entry : bodiesRead.entrySet()) {
-            if (entry.getKey().body != entry.getValue()) {
-                throw new CommitException();
+        if (lastSeenCommittedTxNumber == getNumber()) {
+            return;
+        }
+
+        int myNumber = getNumber();
+
+        // the first may not be full
+        VBox[] array = bodiesRead.first();
+        for (int i = next + 1; i < array.length; i++) {
+            if (array[i].body.version > myNumber) {
+                throw ReadWriteTransaction.COMMIT_EXCEPTION;
             }
         }
+            
+        // the rest are full
+        for (VBox[] ar : bodiesRead.rest()) {
+            for (int i = 0; i < ar.length; i++) {
+                if (ar[i].body.version > myNumber) {
+                    throw ReadWriteTransaction.COMMIT_EXCEPTION;
+                }
+            }
+        }
     }
 
     protected void ensureCommitStatus() {
-	ActiveTransactionsRecord recordToCommit = Transaction.mostRecentCommittedRecord.getNext();
-	
+        ActiveTransactionsRecord recordToCommit = Transaction.mostRecentCommittedRecord.getNext();
+        
         while ((recordToCommit != null)
-	       && (recordToCommit.transactionNumber <= this.commitTxRecord.transactionNumber)) {
-	    helpCommit(recordToCommit, true);
-	    recordToCommit = recordToCommit.getNext();
-        }
-    }
-
-    /** Help to commit has much as possible.  If the <code>wait</code> parameter is
-     * <code>true</code> this method never returns false.
+               && (recordToCommit.transactionNumber <= this.commitTxRecord.transactionNumber)) {
+            helpCommit(recordToCommit);
+            recordToCommit = recordToCommit.getNext();
+        }
+    }
+
+    /** Help to commit a transaction as much as possible.
      *
      * @param recordToCommit the record to help commit
-     * @param wait whether to wait until committed, even if no more help can be provided
-     *
-     * @return <code>true</code> if it committed for sure; <code>false</code> if it could not help
-     * any more and, thus, commit status was not ensured.  
      */
-    protected boolean helpCommit(ActiveTransactionsRecord recordToCommit, boolean wait) {
-	if (!recordToCommit.isCommitted()) {
-	    // We must check whether recordToCommit.getWriteSet() could, in the meanwhile, become
-	    // null.  This occurs when this recordToCommit was already committed and even cleaned
-	    // while this thread was waiting to be scheduled
-	    WriteSet writeSet = recordToCommit.getWriteSet();
-	    if ((writeSet != null) && writeSet.helpWriteBack(recordToCommit.transactionNumber)) {
-		// the thread that commits the last body will handle the rest of the commit
-		finishCommit(recordToCommit);
-	    } else { // didn't commit the last body and no more help can be provided
-		if (!wait) {
-		    return false;
-		}
-		waitUntilCommitted(recordToCommit);
-	    }
-	}
-	return true;
-    }
-
-    /* Wait for a record to be in the committed state */
-    protected void waitUntilCommitted(ActiveTransactionsRecord recordToCommit) {
-	Random r = new Random();
-  	int time = 1;
-	while (!recordToCommit.isCommitted()) {
-  	    time <<= 1;
-	    // smf: I think that maybe this wait loop keeps the algorithm from being lock-free,
-            // because progress is not guaranteed.  However, this situation will only occur when
-            // enough threads are already busy writing-back this record's write-set. We can ensure
-            // (really?  check!) that in such situation the code that other threads are running will
-            // not fail (unless the whole system breaks, e.g., with an OutOfMemoryException), and
-            // thus this loop will end.  Discuss this.
- 	    try {
-		Thread.sleep(r.nextInt(time));
-	    } catch(InterruptedException ie) {
-		// ignore
-	    }
-// 	    Thread.yield();
-	}
-    }
-
-    protected void finishCommit(ActiveTransactionsRecord recordToCommit) {
-	recordToCommit.setCommitted();
-	Transaction.setMostRecentCommittedRecord(recordToCommit);
+    protected static void helpCommit(ActiveTransactionsRecord recordToCommit) {
+        if (!recordToCommit.isCommitted()) {
+            // We must check whether recordToCommit.getWriteSet() could, in the meanwhile, have
+            // become null.  This occurs when this recordToCommit was already committed and even
+            // cleaned while this thread was waiting to be scheduled
+            WriteSet writeSet = recordToCommit.getWriteSet();
+            if (writeSet != null) {
+                writeSet.helpWriteBack(recordToCommit.transactionNumber);
+                // the thread that commits the last body will handle the rest of the commit
+                finishCommit(recordToCommit);
+            }
+        }
+    }
+
+    protected static void finishCommit(ActiveTransactionsRecord recordToCommit) {
+        // we only advance the most recent committed record if we don't see this transaction already committed
+        if (!recordToCommit.isCommitted()) {
+            recordToCommit.setCommitted();
+            Transaction.setMostRecentCommittedRecord(recordToCommit);
+        }
     }
 }