/*
 * JVSTM: a Java library for Software Transactional Memory
 * Copyright (C) 2005 INESC-ID Software Engineering Group
 * http://www.esw.inesc-id.pt
 *
 * This library is free software; you can redistribute it and/or
 * modify it under the terms of the GNU Lesser General Public
 * License as published by the Free Software Foundation; either
 * version 2.1 of the License, or (at your option) any later version.
 *
 * This library is distributed in the hope that it will be useful,
 * but WITHOUT ANY WARRANTY; without even the implied warranty of
 * MERCHANTABILITY or FITNESS FOR A PARTICULAR PURPOSE.  See the GNU
 * Lesser General Public License for more details.
 *
 * You should have received a copy of the GNU Lesser General Public
 * License along with this library; if not, write to the Free Software
 * Foundation, Inc., 51 Franklin St, Fifth Floor, Boston, MA  02110-1301  USA
 *
 * Author's contact:
 * INESC-ID Software Engineering Group
 * Rua Alves Redol 9
 * 1000 - 029 Lisboa
 * Portugal
 */
package jvstm;

import java.util.HashMap;

import jvstm.util.Cons;

/**
 * This type of transaction is meant for usage when one parallelizes a
 * transaction into subparts that are disjoint. This means that an
 * UnsafeParallelTransaction never aborts because of a conflict with is
 * siblings.
 * 
 * @author nmld
 * 
 */
public class UnsafeParallelTransaction extends ParallelNestedTransaction {

    protected final OwnershipRecord parentOrec;

    public UnsafeParallelTransaction(ReadWriteTransaction parent) {
	super(parent, true);
	this.parentOrec = parent.orec;
	this.orec.owner = parent;
    }

    @Override
    public Transaction makeNestedTransaction(boolean readOnly) {
	throw new Error("Unsafe Parallel Transactions can only spawn nested transactions that are themselves unsafe");
    }

    @Override
    public Transaction makeParallelNestedTransaction(boolean readOnly) {
	throw new Error("Unsafe Parallel Transactions can only spawn nested transactions that are themselves unsafe");
    }

    @Override
    protected void abortTx() {
	boxesWritten = null;
	perTxValues = null;

	int i = 0;
	for (ReadBlock block : globalReads) {
	    block.free = true;
	    i++;
	}
	blocksFree.get().addAndGet(i);

	globalReads = null;
	boxesWrittenInPlace = null;
	Transaction.current.set(null);
    }

    @Override
    protected void finish() {
	boxesWritten = null;
	perTxValues = null;
	Transaction.current.set(null);
    }

    @Override
    protected void doCommit() {
	tryCommit();
    }

    @Override
    protected void cleanUp() {
	for (ReadBlock block : globalReads) {
	    block.free = true;
	    block.freeBlocks.incrementAndGet();
	}
	globalReads = null;
	boxesWrittenInPlace = null;
    }

    @Override
    protected <T> T getLocalValue(VBox<T> vbox) {
	InplaceWrite<T> inplace = vbox.inplace;
	if (inplace.orec.owner == parent) {
	    return inplace.tempValue;
	} else {
	    T value = null;
	    synchronized (parent) {
		if (boxesWritten != EMPTY_MAP) {
		    value = (T) boxesWritten.get(vbox);
		}
	    }
	    return value;
	}
    }

    @Override
    public <T> T getBoxValue(VBox<T> vbox) {
	/*
	 * When either no one has written to this vbox or any committed writer
	 * is not older than my version we know that this transaction (as well
	 * as any parent) does not have a local value. In this case we read
	 * directly from the vbox's body.
	 */
	OwnershipRecord currentOwner = vbox.inplace.orec;
	if (currentOwner.version > 0 && currentOwner.version <= this.number) {
	    return readGlobal(vbox);
	} else {
	    T value = getLocalValue(vbox);
	    if (value == null) { // no local value exists
		return readGlobal(vbox);
	    }
	    // else
	    return (value == NULL_VALUE) ? null : value;
	}
    }

    @Override
    public <T> void setBoxValue(VBox<T> vbox, T value) {
	InplaceWrite<T> inplaceWrite = vbox.inplace;
	OwnershipRecord currentOwner = inplaceWrite.orec;
	if (currentOwner.owner == parent) { // we are already the current writer
	    inplaceWrite.tempValue = (value == null ? (T) NULL_VALUE : value);
	    return;
	}

	do {
	    if (currentOwner.version != 0 && currentOwner.version <= this.number) {
		if (inplaceWrite.CASowner(currentOwner, parentOrec)) {
		    inplaceWrite.tempValue = (value == null ? (T) NULL_VALUE : value);
		    boxesWrittenInPlace = boxesWrittenInPlace.cons(vbox);
		    return; // break
		} else {
		    // update the current owner and retry
		    currentOwner = inplaceWrite.orec;
		    continue;
		}
	    } else {
		synchronized (parent) {
		    if (boxesWritten == EMPTY_MAP) {
			boxesWritten = new HashMap<VBox, Object>();
		    }
		    boxesWritten.put(vbox, (value == null ? (T) NULL_VALUE : value));
		    return;
		}
	    }
	} while (true);
    }

    @Override
<<<<<<< HEAD
    protected <T> T getPerTxValue(PerTxBox<T> box) {
	T value = null;
	if (perTxValues != EMPTY_MAP) {
	    value = (T) perTxValues.get(box);
	    if (value != null) {
		return value;
	    }
	}

	ReadWriteTransaction parent = getRWParent();
	synchronized (parent) {
	    if (parent.perTxValues != EMPTY_MAP) {
		value = (T) parent.perTxValues.get(box);
	    }

	}

	return value;
    }

    @Override
    protected <T> T getLocalArrayValue(VArrayEntry<T> entry) {
	if (this.arrayWrites != EMPTY_MAP) {
	    VArrayEntry<T> wsEntry = (VArrayEntry<T>) this.arrayWrites.get(entry);
	    if (wsEntry != null) {
		return (wsEntry.getWriteValue() == null ? (T) NULL_VALUE : wsEntry.getWriteValue());
	    }
	}

	ReadWriteTransaction parent = getRWParent();
	if (parent.arrayWrites != EMPTY_MAP) {
	    VArrayEntry<T> wsEntry = (VArrayEntry<T>) parent.arrayWrites.get(entry);
	    return (wsEntry.getWriteValue() == null ? (T) NULL_VALUE : wsEntry.getWriteValue());
	}

	return null;
    }

    @Override
    protected void tryCommit() {
	ReadWriteTransaction parent = getRWParent();
	synchronized (parent) {
	    int commitVersion = parent.nestedVersion;
	    orec.nestedVersion = commitVersion;
	    orec.owner = parent;
	    Cons<ParallelNestedTransaction> txsAlreadyMerged = parent.mergedTxs.cons(this);

	    if (parent.perTxValues == EMPTY_MAP) {
		parent.perTxValues = perTxValues;
	    } else {
		parent.perTxValues.putAll(perTxValues);
	    }

	    if (parent.arrayWrites == EMPTY_MAP) {
		parent.arrayWrites = arrayWrites;
		parent.arrayWritesCount = arrayWritesCount;
		for (VArrayEntry<?> entry : arrayWrites.values()) {
		    entry.nestedVersion = commitVersion;
		}
	    } else {
		// Propagate arrayWrites and correctly update the parent's
		// arrayWritebacks counter
		for (VArrayEntry<?> entry : arrayWrites.values()) {
		    // Update the array write entry nested version
		    entry.nestedVersion = commitVersion;

		    if (parent.arrayWrites.put(entry, entry) != null)
			continue;

		    // Count number of writes to the array
		    Integer writeCount = parent.arrayWritesCount.get(entry.array);
		    if (writeCount == null)
			writeCount = 0;
		    parent.arrayWritesCount.put(entry.array, writeCount + 1);
		}
	    }

	    parent.mergedTxs = txsAlreadyMerged;
=======
    public <T> void setArrayValue(VArrayEntry<T> entry, T value) {
	ReadWriteTransaction parent = getRWParent();
	synchronized (parent) {
	    if (parent.arrayWrites == EMPTY_MAP) {
		parent.arrayWrites = new HashMap<VArrayEntry<?>, VArrayEntry<?>>();
		parent.arrayWritesCount = new HashMap<VArray<?>, Integer>();
	    }
	    entry.setWriteValue(value, parent.nestedCommitQueue.commitNumber);
	    if (parent.arrayWrites.put(entry, entry) != null)
		return;

	    // Count number of writes to the array
	    Integer writeCount = parent.arrayWritesCount.get(entry.array);
	    if (writeCount == null)
		writeCount = 0;
	    parent.arrayWritesCount.put(entry.array, writeCount + 1);
>>>>>>> 631c6aa9
	}
    }
    
    @Override
    protected void tryCommit() {
	ReadWriteTransaction parent = getRWParent();
	Cons<ParallelNestedTransaction> currentOrecs;
	Cons<ParallelNestedTransaction> modifiedOrecs;

	do {
	    currentOrecs = parent.mergedTxs;
	    modifiedOrecs = currentOrecs.cons(this);
	} while (!parent.CASmergedTxs(currentOrecs, modifiedOrecs));

	Transaction.current.set(null);
    }

    @Override
    protected Transaction commitAndBeginTx(boolean readOnly) {
	throw new Error("Unsafe Parallel Transaction cannot use 'commit and begin'");
    }

}<|MERGE_RESOLUTION|>--- conflicted
+++ resolved
@@ -165,88 +165,8 @@
 	    }
 	} while (true);
     }
-
-    @Override
-<<<<<<< HEAD
-    protected <T> T getPerTxValue(PerTxBox<T> box) {
-	T value = null;
-	if (perTxValues != EMPTY_MAP) {
-	    value = (T) perTxValues.get(box);
-	    if (value != null) {
-		return value;
-	    }
-	}
-
-	ReadWriteTransaction parent = getRWParent();
-	synchronized (parent) {
-	    if (parent.perTxValues != EMPTY_MAP) {
-		value = (T) parent.perTxValues.get(box);
-	    }
-
-	}
-
-	return value;
-    }
-
-    @Override
-    protected <T> T getLocalArrayValue(VArrayEntry<T> entry) {
-	if (this.arrayWrites != EMPTY_MAP) {
-	    VArrayEntry<T> wsEntry = (VArrayEntry<T>) this.arrayWrites.get(entry);
-	    if (wsEntry != null) {
-		return (wsEntry.getWriteValue() == null ? (T) NULL_VALUE : wsEntry.getWriteValue());
-	    }
-	}
-
-	ReadWriteTransaction parent = getRWParent();
-	if (parent.arrayWrites != EMPTY_MAP) {
-	    VArrayEntry<T> wsEntry = (VArrayEntry<T>) parent.arrayWrites.get(entry);
-	    return (wsEntry.getWriteValue() == null ? (T) NULL_VALUE : wsEntry.getWriteValue());
-	}
-
-	return null;
-    }
-
-    @Override
-    protected void tryCommit() {
-	ReadWriteTransaction parent = getRWParent();
-	synchronized (parent) {
-	    int commitVersion = parent.nestedVersion;
-	    orec.nestedVersion = commitVersion;
-	    orec.owner = parent;
-	    Cons<ParallelNestedTransaction> txsAlreadyMerged = parent.mergedTxs.cons(this);
-
-	    if (parent.perTxValues == EMPTY_MAP) {
-		parent.perTxValues = perTxValues;
-	    } else {
-		parent.perTxValues.putAll(perTxValues);
-	    }
-
-	    if (parent.arrayWrites == EMPTY_MAP) {
-		parent.arrayWrites = arrayWrites;
-		parent.arrayWritesCount = arrayWritesCount;
-		for (VArrayEntry<?> entry : arrayWrites.values()) {
-		    entry.nestedVersion = commitVersion;
-		}
-	    } else {
-		// Propagate arrayWrites and correctly update the parent's
-		// arrayWritebacks counter
-		for (VArrayEntry<?> entry : arrayWrites.values()) {
-		    // Update the array write entry nested version
-		    entry.nestedVersion = commitVersion;
-
-		    if (parent.arrayWrites.put(entry, entry) != null)
-			continue;
-
-		    // Count number of writes to the array
-		    Integer writeCount = parent.arrayWritesCount.get(entry.array);
-		    if (writeCount == null)
-			writeCount = 0;
-		    parent.arrayWritesCount.put(entry.array, writeCount + 1);
-		}
-	    }
-
-	    parent.mergedTxs = txsAlreadyMerged;
-=======
+    
+    @Override
     public <T> void setArrayValue(VArrayEntry<T> entry, T value) {
 	ReadWriteTransaction parent = getRWParent();
 	synchronized (parent) {
@@ -263,8 +183,20 @@
 	    if (writeCount == null)
 		writeCount = 0;
 	    parent.arrayWritesCount.put(entry.array, writeCount + 1);
->>>>>>> 631c6aa9
-	}
+	}
+    }
+    
+    @Override
+    protected <T> T getLocalArrayValue(VArrayEntry<T> entry) {
+	ReadWriteTransaction parent = getRWParent();
+	synchronized (parent) {
+	    if (parent.arrayWrites != EMPTY_MAP) {
+		VArrayEntry<T> wsEntry = (VArrayEntry<T>) parent.arrayWrites.get(entry);
+		return (wsEntry.getWriteValue() == null ? (T) NULL_VALUE : wsEntry.getWriteValue());
+	    }
+	}
+
+	return null;
     }
     
     @Override
@@ -278,6 +210,32 @@
 	    modifiedOrecs = currentOrecs.cons(this);
 	} while (!parent.CASmergedTxs(currentOrecs, modifiedOrecs));
 
+	synchronized (parent) {
+	    if (parent.arrayWrites == EMPTY_MAP) {
+		parent.arrayWrites = arrayWrites;
+		parent.arrayWritesCount = arrayWritesCount;
+		for (VArrayEntry<?> entry : arrayWrites.values()) {
+		    entry.nestedVersion = parent.nestedCommitQueue.commitNumber;
+		}
+	    } else {
+		// Propagate arrayWrites and correctly update the parent's
+		// arrayWritebacks counter
+		for (VArrayEntry<?> entry : arrayWrites.values()) {
+		    // Update the array write entry nested version
+		    entry.nestedVersion = parent.nestedCommitQueue.commitNumber;
+
+		    if (parent.arrayWrites.put(entry, entry) != null)
+			continue;
+
+		    // Count number of writes to the array
+		    Integer writeCount = parent.arrayWritesCount.get(entry.array);
+		    if (writeCount == null)
+			writeCount = 0;
+		    parent.arrayWritesCount.put(entry.array, writeCount + 1);
+		}
+	    }
+	}
+	    
 	Transaction.current.set(null);
     }
 
