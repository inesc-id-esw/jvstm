/*
 * JVSTM: a Java library for Software Transactional Memory
 * Copyright (C) 2005 INESC-ID Software Engineering Group
 * http://www.esw.inesc-id.pt
 *
 * This library is free software; you can redistribute it and/or
 * modify it under the terms of the GNU Lesser General Public
 * License as published by the Free Software Foundation; either
 * version 2.1 of the License, or (at your option) any later version.
 *
 * This library is distributed in the hope that it will be useful,
 * but WITHOUT ANY WARRANTY; without even the implied warranty of
 * MERCHANTABILITY or FITNESS FOR A PARTICULAR PURPOSE.  See the GNU
 * Lesser General Public License for more details.
 *
 * You should have received a copy of the GNU Lesser General Public
 * License along with this library; if not, write to the Free Software
 * Foundation, Inc., 51 Franklin St, Fifth Floor, Boston, MA  02110-1301  USA
 *
 * Author's contact:
 * INESC-ID Software Engineering Group
 * Rua Alves Redol 9
 * 1000 - 029 Lisboa
 * Portugal
 */
package jvstm;

import java.util.HashMap;
import java.util.Map;
import java.util.concurrent.atomic.AtomicInteger;

import jvstm.util.Cons;

/**
 * Parallel Nested Transaction used to represent a part of a transaction that is
 * running (potentially) in parallel with other subparts of the same
 * transaction. The programmer is responsible for identifying the parts of a
 * transaction that he wants to run concurrently. Consequently, those parts may
 * not run in program order. The only guarantee is that their execution will be
 * equivalent to some sequential order (plus the properties of opacity). If that
 * guarantee is already provided by the disjoint accesses of each subpart,
 * consider using UnsafeParallelTransaction.
 * 
 * @author nmld
 * 
 */
public class ParallelNestedTransaction extends ReadWriteTransaction {

    protected static final ExecuteParallelNestedTxSequentiallyException EXECUTE_SEQUENTIALLY_EXCEPTION = new ExecuteParallelNestedTxSequentiallyException();

    protected ThreadLocal<AtomicInteger> blocksFree = new ThreadLocal<AtomicInteger>() {
	@Override
	protected AtomicInteger initialValue() {
	    return new AtomicInteger(0);
	}
    };

    protected ThreadLocal<Cons<ReadBlock>> blocksPool = new ThreadLocal<Cons<ReadBlock>>() {
	@Override
	protected Cons<ReadBlock> initialValue() {
	    return Cons.empty();
	}
    };

    protected Cons<ReadBlock> globalReads;
    protected Map<VBox, InplaceWrite> nestedReads;

    public ParallelNestedTransaction(ReadWriteTransaction parent) {
	super(parent);

	int[] parentVers = parent.ancVersions;
	super.ancVersions = new int[parentVers.length + 1];
	super.ancVersions[0] = parent.nestedCommitQueue.commitNumber;
	for (int i = 0; i < parentVers.length; i++) {
	    this.ancVersions[i + 1] = parentVers[i];
	}

	this.nestedReads = new HashMap<VBox, InplaceWrite>();
	this.globalReads = Cons.empty();
	this.boxesWritten = parent.boxesWritten;
    }

    public ParallelNestedTransaction(ReadWriteTransaction parent, boolean multithreaded) {
	super(parent);
	super.ancVersions = EMPTY_VERSIONS;
	this.nestedReads = ReadWriteTransaction.EMPTY_MAP;
	this.globalReads = Cons.empty();
    }

    @Override
    public Transaction makeUnsafeMultithreaded() {
	throw new Error("An Unsafe Parallel Transaction may only be spawned by another Unsafe or a Top-Level transaction");
    }

    @Override
    public Transaction makeNestedTransaction(boolean readOnly) {
	throw new Error(
		"A Parallel Nested Transaction cannot spawn a Linear Nested Transaction yet. Consider using a single Parallel Nested Transaction instead.");
    }

    @Override
    protected Transaction commitAndBeginTx(boolean readOnly) {
	commitTx(true);
	return beginWithActiveRecord(readOnly, null);
    }

    // Returns -2 if self; -1 if not anc; >= 0 as version on anc otherwise
    protected int retrieveAncestorVersion(Transaction tx) {
	if (tx == this)
	    return -2;

	int i = 0;
	Transaction nextParent = parent;
	while (nextParent != null) {
	    if (nextParent == tx) {
		return ancVersions[i];
	    }
	    nextParent = nextParent.parent;
	    i++;
	}
	return -1;
    }

    private Transaction retrieveLowestCommonAncestor(Transaction tx) {
	Transaction current = tx;
	while (current != null) {
	    if (retrieveAncestorVersion(current) >= 0) {
		return current;
	    }
	    current = current.parent;
	}
	return null;
    }

    @Override
    protected void abortTx() {
	if (this.orec.version != OwnershipRecord.ABORTED) {
	    manualAbort();
	}
	Transaction.current.set(parent);
    }

    private void manualAbort() {
	for (ParallelNestedTransaction mergedIntoParent : getRWParent().mergedTxs) {
	    for (VBox vboxMergedIntoParent : mergedIntoParent.boxesWrittenInPlace) {
		revertOverwrite(vboxMergedIntoParent);
	    }
	}
	for (VBox vboxMergedIntoParent : getRWParent().boxesWrittenInPlace) {
	    revertOverwrite(vboxMergedIntoParent);
	}

	this.orec.version = OwnershipRecord.ABORTED;
	for (ReadWriteTransaction child : mergedTxs) {
	    child.orec.version = OwnershipRecord.ABORTED;
	}
	super.boxesWritten = null;

	int i = 0;
	for (ReadBlock block : globalReads) {
	    block.free = true;
	    i++;
	}
	blocksFree.get().addAndGet(i);

	this.globalReads = null;
	this.nestedReads = null;
	super.mergedTxs = null;
    }

    protected void revertOverwrite(VBox vboxWritten) {
	InplaceWrite write = vboxWritten.inplace;
	if (write.orec.owner != this) {
	    return;
	}
	InplaceWrite overwritten = write;
	while (overwritten.next != null) {
	    overwritten = overwritten.next;
	    if (overwritten.orec.owner != this && overwritten.orec.version == OwnershipRecord.RUNNING) {
		write.tempValue = overwritten.tempValue;
		write.next = overwritten.next;
		overwritten.orec.owner = overwritten.orec.owner; // enforce
								 // visibility
		write.orec = overwritten.orec;
		return;
	    }
	}
    }

    protected <T> T readGlobal(VBox<T> vbox) {
	VBoxBody<T> body = vbox.body;
	if (body.version > number) {
	    throw EARLYABORT_EXCEPTION;
	}

	ReadBlock readBlock = null;
	if (next < 0) {
	    if (blocksFree.get().get() > 0) {
		for (ReadBlock poolBlock : blocksPool.get()) {
		    if (poolBlock.free) {
			poolBlock.free = false;
			readBlock = poolBlock;
			blocksFree.get().decrementAndGet();
			break;
		    }
		}
	    } else {
		readBlock = new ReadBlock(blocksFree.get());
	    }
	    next = 999;
	    globalReads = globalReads.cons(readBlock);
	} else {
	    readBlock = globalReads.first();
	}
	readBlock.entries[next--] = vbox;
	return body.value;
    }

    @Override
    public <T> T getBoxValue(VBox<T> vbox) {
	InplaceWrite<T> inplaceWrite = vbox.inplace;
	T value = inplaceWrite.tempValue;
	OwnershipRecord inplaceOrec = inplaceWrite.orec;

	if (inplaceOrec.version > 0 && inplaceOrec.version <= number) {
	    value = readGlobal(vbox);
	    return value;
	}

	do {
	    int entryNestedVersion = inplaceOrec.nestedVersion;
	    int versionOnAnc = retrieveAncestorVersion(inplaceOrec.owner);
	    if (versionOnAnc >= 0) {
		if (entryNestedVersion > versionOnAnc) {
		    // eager w-r conflict, may restart immediately
		    manualAbort();
		    throw new CommitException(inplaceOrec.owner);
		}
		nestedReads.put(vbox, inplaceWrite);
		return (value == NULL_VALUE) ? null : value;
	    }
	    if (versionOnAnc == -2) {
		return (value == NULL_VALUE) ? null : value;
	    }
	    inplaceWrite = inplaceWrite.next;
	    if (inplaceWrite == null) {
		break;
	    }
	    value = inplaceWrite.tempValue;
	    inplaceOrec = inplaceWrite.orec;
	} while (true);

	if (boxesWritten != EMPTY_MAP) {
	    value = (T) boxesWritten.get(vbox);
	    if (value != null) {
		return (value == NULL_VALUE) ? null : value;
	    }
	}

	value = readGlobal(vbox);
	return value;

    }

    @Override
    public <T> void setBoxValue(jvstm.VBox<T> vbox, T value) {
	InplaceWrite<T> inplaceWrite = vbox.inplace;
	OwnershipRecord currentOwner = inplaceWrite.orec;
	if (currentOwner.owner == this) { // we are already the current writer
	    inplaceWrite.tempValue = (value == null ? (T) NULL_VALUE : value);
	    return;
	}

	while (true) {
	    if (currentOwner.version != 0) {
		if (currentOwner.version <= this.number) {
		    if (inplaceWrite.CASowner(currentOwner, this.orec)) {
			inplaceWrite.tempValue = (value == null ? (T) NULL_VALUE : value);
			boxesWrittenInPlace = boxesWrittenInPlace.cons(vbox);
			return;
		    }
		    currentOwner = inplaceWrite.orec;
		    continue;
		}
		// more recent than my number
		break;
	    } else {
		if (retrieveAncestorVersion(currentOwner.owner) >= 0) {
		    if (vbox.CASinplace(inplaceWrite, new InplaceWrite<T>(this.orec, (value == null ? (T) NULL_VALUE : value),
			    inplaceWrite))) {
			return;
		    }
		    inplaceWrite = vbox.inplace;
		    currentOwner = inplaceWrite.orec;
		    continue;
		} else {
		    Transaction abortUpTo = retrieveLowestCommonAncestor(currentOwner.owner);
<<<<<<< HEAD
		    if (abortUpTo != null) {
			manualAbort();
			int sleepTime = backoffTime.get();
			try {
			    Thread.sleep(sleepTime);
			} catch (InterruptedException e) {
			}
			backoffTime.set(sleepTime * 2);
			throw new CommitException(abortUpTo);
		    }
=======
>>>>>>> 631c6aa9
		    // owner is not from this nesting tree
		    break;
		}
	    }
	}

	manualAbort();
	throw EXECUTE_SEQUENTIALLY_EXCEPTION;
    }

    /*
<<<<<<< HEAD
     * This behavior is different in the case of parallel nested transactions. A
     * PerTxBox avoids reading VBoxes until commit time, to avoid concurrent
     * writes invalidating the read and causing the abort of the transaction.
     * However, in the case of parallel nested transactions, this issue may
     * happen at all levels of nesting. Therefore, it is not clear when a
     * PerTxBox should be committed: in a nested commit, or in the top-level?
     * There are issues with both choices.
     * 
     * Therefore, the solution is the following: Allow reading PerTxValues from
     * an ancestor if no sibling committed in the meantime. Moreover, accesses
     * to the ancestors' perTxValues maps must be synchronized as the underlying
     * map is not thread-safe. Additionally, at commit time, no sibling may have
     * committed if this transaction read some PerTxValue from an ancestor.
     * 
     * In the cases in which we pessimistically guess that the transaction may
     * have read an inconsistent PerTxValue from an ancestor (committed by some
     * sibling), the parallel nested transaction aborts and is repeated by the
     * root top level transaction ancestor sequentially (as in the fallback
     * mechanism of parallel nesting).
     */
    protected boolean readAncestorPerTxValue = false;

    @Override
    protected <T> T getPerTxValue(PerTxBox<T> box) {
	T value = null;
	if (perTxValues != EMPTY_MAP) {
	    value = (T) perTxValues.get(box);
	    if (value != null) {
		return value;
	    }
	}

	ReadWriteTransaction iter = getRWParent();
	while (iter != null) {
	    synchronized (iter) {
		if (iter.perTxValues == EMPTY_MAP) {
		    iter = iter.getRWParent();
		    continue;
		}

		value = (T) iter.perTxValues.get(box);
	    }

	    if (value != null) {
		int versionOnAnc = retrieveAncestorVersion(iter);
		if (iter.nestedVersion != versionOnAnc) {
		    // A nested commit into this ancestor has taken place since
		    // this transaction started. Thus we must pessimistically
		    // assume that this read may not be consistent.
		    manualAbort();
		    throw EXECUTE_SEQUENTIALLY_EXCEPTION;
		}
		this.readAncestorPerTxValue = true;
		return value;
	    }

	    iter = iter.getRWParent();
	}

	return value;
    }

    /*
=======
>>>>>>> 631c6aa9
     * Here we ensure that the array read is consistent with concurrent nested
     * commits
     */
    @Override
    protected <T> T getLocalArrayValue(VArrayEntry<T> entry) {
	if (this.arrayWrites != EMPTY_MAP) {
	    VArrayEntry<T> wsEntry = (VArrayEntry<T>) this.arrayWrites.get(entry);
	    if (wsEntry != null) {
		return (wsEntry.getWriteValue() == null ? (T) NULL_VALUE : wsEntry.getWriteValue());
	    }
	}

	ReadWriteTransaction iter = getRWParent();
	while (iter != null) {
	    if (iter.arrayWrites != EMPTY_MAP) {
		VArrayEntry<T> wsEntry = (VArrayEntry<T>) iter.arrayWrites.get(entry);
		if (wsEntry == null) {
		    iter = iter.getRWParent();
		    continue;
		}

		if (wsEntry.nestedVersion <= retrieveAncestorVersion(iter)) {
		    this.arraysRead = this.arraysRead.cons(entry);
		    entry.setReadOwner(iter);
		    return (wsEntry.getWriteValue() == null ? (T) NULL_VALUE : wsEntry.getWriteValue());
		} else {
		    throw new CommitException(iter);
		}
	    }
	    iter = iter.getRWParent();
	}

	return null;
    }

    @Override
    protected void finish() {
	boxesWritten = null;
	perTxValues = null;
	mergedTxs = null;
    }

    @Override
    protected void doCommit() {
	tryCommit();
	boxesWritten = null;
	perTxValues = EMPTY_MAP;
	mergedTxs = null;
    }

    @Override
    protected void cleanUp() {
	boxesWrittenInPlace = null;
	nestedReads = null;
	for (ReadBlock block : globalReads) {
	    block.free = true;
	    block.freeBlocks.incrementAndGet();
	}
	globalReads = null;

    }

    protected NestedCommitRecord helpCommitAll(NestedCommitRecord start) {
	NestedCommitRecord lastSeen = start;
	NestedCommitRecord current = lastSeen.next.get();
	while (current != null) {
	    if (!current.recordCommitted) {
		current.helpCommit();
	    }
	    lastSeen = current;
	    current = current.next.get();
	}
	return lastSeen;
    }

    @Override
    protected void tryCommit() {
	ReadWriteTransaction parent = getRWParent();
<<<<<<< HEAD
	synchronized (parent) {

	    snapshotValidation();

	    // Validate array reads and propagate them to the parent. Only a
	    // subset is propagated.
	    // At this point this transaction can no longer fail, thus the
	    // propagation is correct.
	    parent.arraysRead = validateNestedArrayReads();

	    // Support for PerTxBoxes
	    if (readAncestorPerTxValue) {
		// If some concurrent commit took place into the parent in the
		// meantime, the reads over perTxValues from ancestors may have
		// been made stale. For this reason, we have to pessimistically
		// abort this transaction and execute it sequentially.
		if (retrieveAncestorVersion(parent) != parent.nestedVersion) {
		    manualAbort();
		    throw EXECUTE_SEQUENTIALLY_EXCEPTION;
		}

		// Pessimistically make all ancestors do this verification
		if (parent instanceof ParallelNestedTransaction) {
		    ((ParallelNestedTransaction) parent).readAncestorPerTxValue = true;
		}
	    }

	    int commitVersion = parent.nestedVersion + 1;
	    orec.nestedVersion = commitVersion;
	    orec.owner = parent;
	    Cons<ParallelNestedTransaction> txsAlreadyMerged = parent.mergedTxs.cons(this);
	    for (ParallelNestedTransaction mergedTx : mergedTxs) {
		mergedTx.orec.nestedVersion = commitVersion;
		mergedTx.orec.owner = parent;
		txsAlreadyMerged = txsAlreadyMerged.cons(mergedTx);
	    }
	    parent.mergedTxs = txsAlreadyMerged;
=======
>>>>>>> 631c6aa9

	NestedCommitRecord lastSeen;
	NestedCommitRecord newCommit;

<<<<<<< HEAD
	    if (parent.arrayWrites == EMPTY_MAP) {
		parent.arrayWrites = arrayWrites;
		parent.arrayWritesCount = arrayWritesCount;
		for (VArrayEntry<?> entry : arrayWrites.values()) {
		    entry.nestedVersion = commitVersion;
		}
	    } else {
		// Propagate arrayWrites and correctly update the parent's
		// arrayWritebacks counter
		for (VArrayEntry<?> entry : arrayWrites.values()) {
		    // Update the array write entry nested version
		    entry.nestedVersion = commitVersion;

		    if (parent.arrayWrites.put(entry, entry) != null)
			continue;

		    // Count number of writes to the array
		    Integer writeCount = parent.arrayWritesCount.get(entry.array);
		    if (writeCount == null)
			writeCount = 0;
		    parent.arrayWritesCount.put(entry.array, writeCount + 1);
		}
=======
	do {
	    lastSeen = helpCommitAll(parent.nestedCommitQueue);
	    snapshotValidation(lastSeen.commitNumber);
	    Cons<VArrayEntry<?>> varrayReadsToPropagate = validateNestedArrayReads();
	    newCommit = new NestedCommitRecord(this, this.mergedTxs, parent.mergedTxs, varrayReadsToPropagate, arrayWrites, arrayWritesCount, lastSeen.commitNumber + 1);
	} while (!lastSeen.next.compareAndSet(null, newCommit));

	lastSeen = parent.nestedCommitQueue;
	while ((lastSeen != null) && (lastSeen.commitNumber <= newCommit.commitNumber)) {
	    if (!lastSeen.recordCommitted) {
		lastSeen.helpCommit();
		parent.nestedCommitQueue = lastSeen;
>>>>>>> 631c6aa9
	    }
	    lastSeen = lastSeen.next.get();
	}

    }

    @Override
    protected void snapshotValidation(int lastSeenNumber) {
	if (retrieveAncestorVersion(parent) == lastSeenNumber) {
	    return;
	}

	for (Map.Entry<VBox, InplaceWrite> read : nestedReads.entrySet()) {
	    validateNestedRead(read);
	}

	for (ParallelNestedTransaction mergedTx : mergedTxs) {
	    for (Map.Entry<VBox, InplaceWrite> read : mergedTx.nestedReads.entrySet()) {
		validateNestedRead(read);
	    }
	}

	if (!this.globalReads.isEmpty()) {
	    validateGlobalReads(globalReads, next);
	}

	for (ParallelNestedTransaction mergedTx : mergedTxs) {
	    if (!mergedTx.globalReads.isEmpty()) {
		validateGlobalReads(mergedTx.globalReads, mergedTx.next);
	    }
	}

    }

    /*
     * Validate a single read that was a read-after-write over some ancestor
     * write. Iterate over the inplace writes of that VBox: if an entry is found
     * belonging to an ancestor, it must be the one that it was read, in which
     * case the search stops.
     */
    protected void validateNestedRead(Map.Entry<VBox, InplaceWrite> read) {
	InplaceWrite inplaceRead = read.getValue();
	InplaceWrite iter = read.getKey().inplace;
	do {
	    if (iter == inplaceRead) {
		break;
	    }
	    int maxVersion = retrieveAncestorVersion(iter.orec.owner);
	    if (maxVersion >= 0) {
		manualAbort();
		throw new CommitException(iter.orec.owner);
	    }
	    iter = iter.next;
	} while (iter != null);
    }

    /*
     * Validate a single read that obtained a VBoxBody Iterate over the inplace
     * writes of that VBox: no entry may be found that belonged to an ancestor
     */
    protected void validateGlobalReads(Cons<ReadBlock> reads, int startIdx) {
	VBox[] array = reads.first().entries;
	// the first may not be full
	for (int i = startIdx + 1; i < array.length; i++) {
	    InplaceWrite iter = array[i].inplace;
	    do {
		int maxVersion = retrieveAncestorVersion(iter.orec.owner);
		if (maxVersion >= 0) {
		    manualAbort();
		    throw new CommitException(iter.orec.owner);
		}
		iter = iter.next;
	    } while (iter != null);
	}

	// the rest are full
	for (ReadBlock block : reads.rest()) {
	    array = block.entries;
	    for (int i = 0; i < array.length; i++) {
		InplaceWrite iter = array[i].inplace;
		do {
		    int maxVersion = retrieveAncestorVersion(iter.orec.owner);
		    if (maxVersion >= 0) {
			manualAbort();
			throw new CommitException(iter.orec.owner);
		    }
		    iter = iter.next;
		} while (iter != null);
	    }
	}
    }

    protected Cons<VArrayEntry<?>> validateNestedArrayReads() {
	Map<VArrayEntry<?>, VArrayEntry<?>> parentArrayWrites = getRWParent().arrayWrites;
	Cons<VArrayEntry<?>> parentArrayReads = getRWParent().arraysRead;
	int maxVersionOnParent = retrieveAncestorVersion(parent);
	for (VArrayEntry<?> entry : arraysRead) {

	    // If the read was performed on an ancestor of the parent, then
<<<<<<< HEAD
	    // propagate it
	    // for further validation
=======
	    // propagate it for further validation
>>>>>>> 631c6aa9
	    if (entry.owner != parent) {
		parentArrayReads = parentArrayReads.cons(entry);
	    }

	    if (parentArrayWrites != EMPTY_MAP) {
		// Verify if the parent contains a more recent write for the
<<<<<<< HEAD
		// read that we performed
		// somewhere in our ancestors
=======
		// read that we performed somewhere in our ancestors
>>>>>>> 631c6aa9
		VArrayEntry<?> parentWrite = parentArrayWrites.get(entry);
		if (parentWrite == null) {
		    continue;
		}
		if (parentWrite.nestedVersion > maxVersionOnParent) {
		    throw new CommitException(parent);
		}
	    }
	}

	return parentArrayReads;
    }
}<|MERGE_RESOLUTION|>--- conflicted
+++ resolved
@@ -32,7 +32,7 @@
 import jvstm.util.Cons;
 
 /**
- * Parallel Nested Transaction used to represent a part of a transaction that is
+ * Parallel Nested Transaction is used to represent a part of a transaction that is
  * running (potentially) in parallel with other subparts of the same
  * transaction. The programmer is responsible for identifying the parts of a
  * transaction that he wants to run concurrently. Consequently, those parts may
@@ -293,24 +293,8 @@
 		    inplaceWrite = vbox.inplace;
 		    currentOwner = inplaceWrite.orec;
 		    continue;
-		} else {
-		    Transaction abortUpTo = retrieveLowestCommonAncestor(currentOwner.owner);
-<<<<<<< HEAD
-		    if (abortUpTo != null) {
-			manualAbort();
-			int sleepTime = backoffTime.get();
-			try {
-			    Thread.sleep(sleepTime);
-			} catch (InterruptedException e) {
-			}
-			backoffTime.set(sleepTime * 2);
-			throw new CommitException(abortUpTo);
-		    }
-=======
->>>>>>> 631c6aa9
-		    // owner is not from this nesting tree
-		    break;
-		}
+		} 
+		break;
 	    }
 	}
 
@@ -319,74 +303,9 @@
     }
 
     /*
-<<<<<<< HEAD
-     * This behavior is different in the case of parallel nested transactions. A
-     * PerTxBox avoids reading VBoxes until commit time, to avoid concurrent
-     * writes invalidating the read and causing the abort of the transaction.
-     * However, in the case of parallel nested transactions, this issue may
-     * happen at all levels of nesting. Therefore, it is not clear when a
-     * PerTxBox should be committed: in a nested commit, or in the top-level?
-     * There are issues with both choices.
-     * 
-     * Therefore, the solution is the following: Allow reading PerTxValues from
-     * an ancestor if no sibling committed in the meantime. Moreover, accesses
-     * to the ancestors' perTxValues maps must be synchronized as the underlying
-     * map is not thread-safe. Additionally, at commit time, no sibling may have
-     * committed if this transaction read some PerTxValue from an ancestor.
-     * 
-     * In the cases in which we pessimistically guess that the transaction may
-     * have read an inconsistent PerTxValue from an ancestor (committed by some
-     * sibling), the parallel nested transaction aborts and is repeated by the
-     * root top level transaction ancestor sequentially (as in the fallback
-     * mechanism of parallel nesting).
-     */
-    protected boolean readAncestorPerTxValue = false;
-
-    @Override
-    protected <T> T getPerTxValue(PerTxBox<T> box) {
-	T value = null;
-	if (perTxValues != EMPTY_MAP) {
-	    value = (T) perTxValues.get(box);
-	    if (value != null) {
-		return value;
-	    }
-	}
-
-	ReadWriteTransaction iter = getRWParent();
-	while (iter != null) {
-	    synchronized (iter) {
-		if (iter.perTxValues == EMPTY_MAP) {
-		    iter = iter.getRWParent();
-		    continue;
-		}
-
-		value = (T) iter.perTxValues.get(box);
-	    }
-
-	    if (value != null) {
-		int versionOnAnc = retrieveAncestorVersion(iter);
-		if (iter.nestedVersion != versionOnAnc) {
-		    // A nested commit into this ancestor has taken place since
-		    // this transaction started. Thus we must pessimistically
-		    // assume that this read may not be consistent.
-		    manualAbort();
-		    throw EXECUTE_SEQUENTIALLY_EXCEPTION;
-		}
-		this.readAncestorPerTxValue = true;
-		return value;
-	    }
-
-	    iter = iter.getRWParent();
-	}
-
-	return value;
-    }
-
-    /*
-=======
->>>>>>> 631c6aa9
-     * Here we ensure that the array read is consistent with concurrent nested
-     * commits
+     * VArrays:
+     * Here we ensure that the local array read over ancestors is consistent with concurrent nested commits
+     * This procedure is blocking, accordingly to the support provided to VArrays.
      */
     @Override
     protected <T> T getLocalArrayValue(VArrayEntry<T> entry) {
@@ -399,20 +318,22 @@
 
 	ReadWriteTransaction iter = getRWParent();
 	while (iter != null) {
-	    if (iter.arrayWrites != EMPTY_MAP) {
-		VArrayEntry<T> wsEntry = (VArrayEntry<T>) iter.arrayWrites.get(entry);
-		if (wsEntry == null) {
-		    iter = iter.getRWParent();
-		    continue;
+	    synchronized (iter) {
+		if (iter.arrayWrites != EMPTY_MAP) {
+		    VArrayEntry<T> wsEntry = (VArrayEntry<T>) iter.arrayWrites.get(entry);
+		    if (wsEntry == null) {
+			iter = iter.getRWParent();
+			continue;
+		    }
+
+		    if (wsEntry.nestedVersion <= retrieveAncestorVersion(iter)) {
+			this.arraysRead = this.arraysRead.cons(entry);
+			entry.setReadOwner(iter);
+			return (wsEntry.getWriteValue() == null ? (T) NULL_VALUE : wsEntry.getWriteValue());
+		    } else {
+			throw new CommitException(iter);
+		    }
 		}
-
-		if (wsEntry.nestedVersion <= retrieveAncestorVersion(iter)) {
-		    this.arraysRead = this.arraysRead.cons(entry);
-		    entry.setReadOwner(iter);
-		    return (wsEntry.getWriteValue() == null ? (T) NULL_VALUE : wsEntry.getWriteValue());
-		} else {
-		    throw new CommitException(iter);
-		}
 	    }
 	    iter = iter.getRWParent();
 	}
@@ -420,6 +341,24 @@
 	return null;
     }
 
+    /*
+     * Both parallel nested transactions and perTxBoxes may be seen as alternatives to work 
+     * around inherently-conflicting workloads. An important question may be posed if we put 
+     * them together: when should a perTxBox be committed, if write by a parallel nested 
+     * transaction? Is it solving a conflict at top-level, or nested level of parallelism?
+     * 
+     * Should the need for perTxBoxes arise in parNesting, that question shall have to be addressed.
+     */
+    @Override
+    public <T> T getPerTxValue(PerTxBox<T> box, T initial) {
+        throw new RuntimeException("Parallel Nested Transactions do not support PerTxBoxes");
+    }
+    
+    @Override
+    public <T> void setPerTxValue(PerTxBox<T> box, T value) {
+	throw new RuntimeException("Parallel Nested Transactions do not support PerTxBoxes");
+    }
+    
     @Override
     protected void finish() {
 	boxesWritten = null;
@@ -463,74 +402,9 @@
     @Override
     protected void tryCommit() {
 	ReadWriteTransaction parent = getRWParent();
-<<<<<<< HEAD
-	synchronized (parent) {
-
-	    snapshotValidation();
-
-	    // Validate array reads and propagate them to the parent. Only a
-	    // subset is propagated.
-	    // At this point this transaction can no longer fail, thus the
-	    // propagation is correct.
-	    parent.arraysRead = validateNestedArrayReads();
-
-	    // Support for PerTxBoxes
-	    if (readAncestorPerTxValue) {
-		// If some concurrent commit took place into the parent in the
-		// meantime, the reads over perTxValues from ancestors may have
-		// been made stale. For this reason, we have to pessimistically
-		// abort this transaction and execute it sequentially.
-		if (retrieveAncestorVersion(parent) != parent.nestedVersion) {
-		    manualAbort();
-		    throw EXECUTE_SEQUENTIALLY_EXCEPTION;
-		}
-
-		// Pessimistically make all ancestors do this verification
-		if (parent instanceof ParallelNestedTransaction) {
-		    ((ParallelNestedTransaction) parent).readAncestorPerTxValue = true;
-		}
-	    }
-
-	    int commitVersion = parent.nestedVersion + 1;
-	    orec.nestedVersion = commitVersion;
-	    orec.owner = parent;
-	    Cons<ParallelNestedTransaction> txsAlreadyMerged = parent.mergedTxs.cons(this);
-	    for (ParallelNestedTransaction mergedTx : mergedTxs) {
-		mergedTx.orec.nestedVersion = commitVersion;
-		mergedTx.orec.owner = parent;
-		txsAlreadyMerged = txsAlreadyMerged.cons(mergedTx);
-	    }
-	    parent.mergedTxs = txsAlreadyMerged;
-=======
->>>>>>> 631c6aa9
-
 	NestedCommitRecord lastSeen;
 	NestedCommitRecord newCommit;
 
-<<<<<<< HEAD
-	    if (parent.arrayWrites == EMPTY_MAP) {
-		parent.arrayWrites = arrayWrites;
-		parent.arrayWritesCount = arrayWritesCount;
-		for (VArrayEntry<?> entry : arrayWrites.values()) {
-		    entry.nestedVersion = commitVersion;
-		}
-	    } else {
-		// Propagate arrayWrites and correctly update the parent's
-		// arrayWritebacks counter
-		for (VArrayEntry<?> entry : arrayWrites.values()) {
-		    // Update the array write entry nested version
-		    entry.nestedVersion = commitVersion;
-
-		    if (parent.arrayWrites.put(entry, entry) != null)
-			continue;
-
-		    // Count number of writes to the array
-		    Integer writeCount = parent.arrayWritesCount.get(entry.array);
-		    if (writeCount == null)
-			writeCount = 0;
-		    parent.arrayWritesCount.put(entry.array, writeCount + 1);
-		}
-=======
 	do {
 	    lastSeen = helpCommitAll(parent.nestedCommitQueue);
 	    snapshotValidation(lastSeen.commitNumber);
@@ -543,7 +417,6 @@
 	    if (!lastSeen.recordCommitted) {
 		lastSeen.helpCommit();
 		parent.nestedCommitQueue = lastSeen;
->>>>>>> 631c6aa9
 	    }
 	    lastSeen = lastSeen.next.get();
 	}
@@ -643,31 +516,23 @@
 	for (VArrayEntry<?> entry : arraysRead) {
 
 	    // If the read was performed on an ancestor of the parent, then
-<<<<<<< HEAD
-	    // propagate it
-	    // for further validation
-=======
 	    // propagate it for further validation
->>>>>>> 631c6aa9
 	    if (entry.owner != parent) {
 		parentArrayReads = parentArrayReads.cons(entry);
 	    }
 
-	    if (parentArrayWrites != EMPTY_MAP) {
-		// Verify if the parent contains a more recent write for the
-<<<<<<< HEAD
-		// read that we performed
-		// somewhere in our ancestors
-=======
-		// read that we performed somewhere in our ancestors
->>>>>>> 631c6aa9
-		VArrayEntry<?> parentWrite = parentArrayWrites.get(entry);
-		if (parentWrite == null) {
-		    continue;
+	    synchronized (parent) {
+		if (parentArrayWrites != EMPTY_MAP) {
+		    // Verify if the parent contains a more recent write for the
+		    // read that we performed somewhere in our ancestors
+		    VArrayEntry<?> parentWrite = parentArrayWrites.get(entry);
+		    if (parentWrite == null) {
+			continue;
+		    }
+		    if (parentWrite.nestedVersion > maxVersionOnParent) {
+			throw new CommitException(parent);
+		    }
 		}
-		if (parentWrite.nestedVersion > maxVersionOnParent) {
-		    throw new CommitException(parent);
-		}
 	    }
 	}
 
