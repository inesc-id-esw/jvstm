/*
 * JVSTM: a Java library for Software Transactional Memory
 * Copyright (C) 2005 INESC-ID Software Engineering Group
 * http://www.esw.inesc-id.pt
 *
 * This library is free software; you can redistribute it and/or
 * modify it under the terms of the GNU Lesser General Public
 * License as published by the Free Software Foundation; either
 * version 2.1 of the License, or (at your option) any later version.
 *
 * This library is distributed in the hope that it will be useful,
 * but WITHOUT ANY WARRANTY; without even the implied warranty of
 * MERCHANTABILITY or FITNESS FOR A PARTICULAR PURPOSE.  See the GNU
 * Lesser General Public License for more details.
 *
 * You should have received a copy of the GNU Lesser General Public
 * License along with this library; if not, write to the Free Software
 * Foundation, Inc., 51 Franklin St, Fifth Floor, Boston, MA  02110-1301  USA
 *
 * Author's contact:
 * INESC-ID Software Engineering Group
 * Rua Alves Redol 9
 * 1000 - 029 Lisboa
 * Portugal
 */
package jvstm;

import jvstm.util.Cons;

/**
 * Parallel Nested Transaction that may only abort when reading a VBoxBody. This
 * means that if it only reads RAWs, then it necessarily commits.
 * 
 * It is not as efficient as a Top Level RO Tx because it still has to maintain
 * the read-set of globally consolidated entries that were read, for the nested
 * RW ancestor to validate on its commit.
 * 
 * @author nmld
 * 
 */

public class ParallelNestedReadOnlyTransaction extends ParallelNestedTransaction {

    public ParallelNestedReadOnlyTransaction(ReadWriteTransaction parent) {
	super(parent);
    }

    @Override
    public Transaction makeParallelNestedTransaction(boolean readOnly) {
	if (!readOnly) {
	    throw new WriteOnReadException();
	}
	return new ParallelNestedReadOnlyTransaction(this);
    }

    @Override
    protected void tryCommit() {
	ReadWriteTransaction parent = getRWParent();
<<<<<<< HEAD
	synchronized (parent) {
	    // Support for PerTxBoxes
	    if (readAncestorPerTxValue) {
		// If some concurrent commit took place into the parent in the
		// meantime, the reads over perTxValues from ancestors may have
		// been made stale. For this reason, we have to pessimistically
		// abort this transaction and execute it sequentially.
		if (retrieveAncestorVersion(parent) != parent.nestedVersion) {
		    throw EXECUTE_SEQUENTIALLY_EXCEPTION;
		}

		// Pessimistically make all ancestors do this verification
		if (parent instanceof ParallelNestedTransaction) {
		    ((ParallelNestedTransaction) parent).readAncestorPerTxValue = true;
		}
	    }

	    parent.mergedTxs = parent.mergedTxs.cons(this);
	    parent.arraysRead = this.arraysRead.reverseInto(parent.arraysRead);
	}
=======
	Cons<ParallelNestedTransaction> currentOrecs;
	Cons<ParallelNestedTransaction> modifiedOrecs;

	do {
	    currentOrecs = parent.mergedTxs;
	    modifiedOrecs = currentOrecs.cons(this);
	    for (ParallelNestedTransaction child : mergedTxs) {
		modifiedOrecs = modifiedOrecs.cons(child);
	    }
	} while (!parent.CASmergedTxs(currentOrecs, modifiedOrecs));

	// Arrays not supported for now
	// parent.arraysRead = this.arraysRead.reverseInto(parent.arraysRead);
>>>>>>> 631c6aa9
    }

    @Override
    public <T> T getBoxValue(VBox<T> vbox) {
	InplaceWrite<T> inplaceWrite = vbox.inplace;
	T value = inplaceWrite.tempValue;
	OwnershipRecord inplaceOrec = inplaceWrite.orec;

	if (inplaceOrec.version > 0 && inplaceOrec.version <= number) {
	    value = readGlobal(vbox);
	    return value;
	}

	do {
	    int entryNestedVersion = inplaceOrec.nestedVersion;
	    int versionOnAnc = retrieveAncestorVersion(inplaceOrec.owner);
	    if (versionOnAnc >= 0 && entryNestedVersion <= versionOnAnc) {
		return (value == NULL_VALUE) ? null : value;
	    }
	    inplaceWrite = inplaceWrite.next;
	    if (inplaceWrite == null) {
		break;
	    }
	    value = inplaceWrite.tempValue;
	    inplaceOrec = inplaceWrite.orec;
	} while (true);

	if (boxesWritten != EMPTY_MAP) {
	    value = (T) boxesWritten.get(vbox);
	    if (value != null) {
		return (value == NULL_VALUE) ? null : value;
	    }
	}

	value = readGlobal(vbox);
	return value;

    }

    @Override
    protected <T> T getLocalArrayValue(VArrayEntry<T> entry) {
	ReadWriteTransaction iter = getRWParent();
	while (iter != null) {
	    if (iter.arrayWrites != EMPTY_MAP) {
		VArrayEntry<T> wsEntry = (VArrayEntry<T>) iter.arrayWrites.get(entry);
		if (wsEntry == null) {
		    iter = iter.getRWParent();
		    continue;
		}

		if (wsEntry.nestedVersion <= retrieveAncestorVersion(iter)) {
		    return (wsEntry.getWriteValue() == null ? (T) NULL_VALUE : wsEntry.getWriteValue());
		}
	    }
	    iter = iter.getRWParent();
	}

	return null;
    }

    @Override
    public <T> void setArrayValue(jvstm.VArrayEntry<T> entry, T value) {
	throw new WriteOnReadException();
    }

    @Override
    public <T> void setBoxValue(jvstm.VBox<T> vbox, T value) {
	throw new WriteOnReadException();
    }

<<<<<<< HEAD
=======
    @Override
    protected <T> T getPerTxValue(PerTxBox<T> box) {
	throw new RuntimeException("Not implemented for NestedReadOnlyTransactions");
    }

>>>>>>> 631c6aa9
    @Override
    public <T> void setPerTxValue(jvstm.PerTxBox<T> box, T value) {
	throw new WriteOnReadException();
    }

    @Override
    public boolean isWriteTransaction() {
	return false;
    }

}<|MERGE_RESOLUTION|>--- conflicted
+++ resolved
@@ -56,28 +56,6 @@
     @Override
     protected void tryCommit() {
 	ReadWriteTransaction parent = getRWParent();
-<<<<<<< HEAD
-	synchronized (parent) {
-	    // Support for PerTxBoxes
-	    if (readAncestorPerTxValue) {
-		// If some concurrent commit took place into the parent in the
-		// meantime, the reads over perTxValues from ancestors may have
-		// been made stale. For this reason, we have to pessimistically
-		// abort this transaction and execute it sequentially.
-		if (retrieveAncestorVersion(parent) != parent.nestedVersion) {
-		    throw EXECUTE_SEQUENTIALLY_EXCEPTION;
-		}
-
-		// Pessimistically make all ancestors do this verification
-		if (parent instanceof ParallelNestedTransaction) {
-		    ((ParallelNestedTransaction) parent).readAncestorPerTxValue = true;
-		}
-	    }
-
-	    parent.mergedTxs = parent.mergedTxs.cons(this);
-	    parent.arraysRead = this.arraysRead.reverseInto(parent.arraysRead);
-	}
-=======
 	Cons<ParallelNestedTransaction> currentOrecs;
 	Cons<ParallelNestedTransaction> modifiedOrecs;
 
@@ -89,9 +67,11 @@
 	    }
 	} while (!parent.CASmergedTxs(currentOrecs, modifiedOrecs));
 
-	// Arrays not supported for now
-	// parent.arraysRead = this.arraysRead.reverseInto(parent.arraysRead);
->>>>>>> 631c6aa9
+	if (!this.arraysRead.isEmpty()) {
+	    synchronized (parent) {
+		parent.arraysRead = this.arraysRead.reverseInto(parent.arraysRead);
+	    }
+	}
     }
 
     @Override
@@ -162,14 +142,11 @@
 	throw new WriteOnReadException();
     }
 
-<<<<<<< HEAD
-=======
     @Override
     protected <T> T getPerTxValue(PerTxBox<T> box) {
 	throw new RuntimeException("Not implemented for NestedReadOnlyTransactions");
     }
-
->>>>>>> 631c6aa9
+    
     @Override
     public <T> void setPerTxValue(jvstm.PerTxBox<T> box, T value) {
 	throw new WriteOnReadException();
